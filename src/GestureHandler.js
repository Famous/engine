'use strict';

var CallbackStore = require('famous-utilities').CallbackStore;
var Vec2 = require('famous-math').Vec2;

var VEC_REGISTER = new Vec2();

var gestures = {drag: true, tap: true, rotate: true, pinch: true};
var progressbacks = [_processPointerStart, _processPointerMove, _processPointerEnd];

var touchEvents = ['touchstart', 'touchmove', 'touchend'];
var mouseEvents = ['mousedown', 'mousemove', 'mouseup'];
var methods = ['preventDefault'];
var touchProperties = [{targetTouches: {0: ['pageX', 'pageY', 'identifier'], 1: ['pageX', 'pageY', 'identifier']}}];
var mouseProperties = ['pageX', 'pageY'];

/**
 * Component to manage gesture events. Will track 'pinch', 'rotate', 'tap', and 'drag' events, on an
 * as-requested basis.
 *
 * @class GestureHandler
 * @param {LocalDispatch} node The node with which to register the handler.
 * @param {Object[]} events An array of event objects specifying .event and .callback properties.
 */

<<<<<<< HEAD
function GestureHandler (node, events) {
    this.node = node;
    this.id = node.addComponent(this);
=======
function GestureHandler (dispatch, events) {
    this.dispatch = dispatch;
    this._events = new CallbackStore();
>>>>>>> 091d5480

    this.last1 = new Vec2();
    this.last2 = new Vec2();

    this.delta1 = new Vec2();
    this.delta2 = new Vec2();

    this.velocity1 = new Vec2();
    this.velocity2 = new Vec2();

    this.dist = 0;
    this.diff12 = new Vec2();

    this.center = new Vec2();
    this.centerDelta = new Vec2();
    this.centerVelocity = new Vec2();

    this.pointer1 = {
        position: this.last1,
        delta: this.delta1,
        velocity: this.velocity1,
    };

    this.pointer2 = {
        position: this.last2,
        delta: this.delta2,
        velocity: this.velocity2,
    };

    this.event = {
        status: null,
        time: 0,
        pointers: [],
        center: this.center,
        centerDelta: this.centerDelta,
        centerVelocity: this.centerVelocity,
        points: 0,
        current: 0
    };

    this.trackedPointerIDs = [-1, -1];
    this.timeOfPointer = 0;
    this.multiTap = 0;

    this.mice = [];

    this.gestures = [];
    this.options = {};
    this.trackedGestures = {};

    if (events) {
        for (var i = 0, len = events.length; i < len; i++) {
            this.on(events[i], events[i].callback);
        }
    }

    for (var i = 0 ; i < 3 ; i++) {
        var touchEvent = touchEvents[i];
        var mouseEvent = mouseEvents[i];
        node.addUIEvent(touchEvent);
        node.addUIEvent(mouseEvent);
    }

    node.addUIEvent('mouseleave');
}

GestureHandler.prototype.onReceive = function onReceive (event, payload) {
    var index = mouseEvents.indexOf(event);
    index = index !== -1 ? index : touchEvents.indexOf(event);
    
    if (index !== -1) progressbacks[index].call(this, payload);
    else if (event === 'mouseleave') _processMouseLeave.call(this, payload);
};

/**
 * Returns the name of GestureHandler as a string.
 *
 * @method toString
 * @static
 * @return {String} 'GestureHandler'
 */
GestureHandler.toString = function toString() {
    return 'GestureHandler';
};

/**
 * Register a callback to be invoked on an event.
 *
 * @method on
 * @param {Object|String} ev The event object or event name.
 * @param {Function} cb The callback.
 */
GestureHandler.prototype.on = function on(ev, cb) {
    var gesture = ev.event || ev;
    if (gestures[gesture]) {
        this.trackedGestures[gesture] = true;
        this.gestures.push(gesture);
        if (ev.event) this.options[gesture] = ev;
        this._events.on(gesture, cb);
    }
};

/**
 * Deregister a callback from an event.
 *
 * @method on
 * @param {String} ev The event name.
 * @param {Function} cb The callback.
 */
GestureHandler.prototype.off = function off(ev, cb) {
    this._events.off(gesture, cb);
};

/**
 * Trigger gestures in the order they were requested, if they occured.
 *
 * @method triggerGestures
 */
GestureHandler.prototype.triggerGestures = function() {
    var payload = this.event;
    for (var i = 0, len = this.gestures.length; i < len; i++) {
        var gesture = this.gestures[i];
        switch (gesture) {
            case 'rotate':
            case 'pinch':
                if (payload.points === 2) this.trigger(gesture, payload);
                break;
            case 'tap':
                if (payload.status === 'start') {
                    if (this.options['tap']) {
                        var pts = this.options['tap'].points || 1;
                        if(this.multiTap >= pts && payload.points >= pts) this.trigger(gesture, payload);
                    }
                    else this.trigger(gesture, payload);
                }
                break;
            default:
                this.trigger(gesture, payload);
                break;
        }
    }
};

/**
 * Trigger the callback associated with an event, passing in a payload.
 *
 * @method trigger
 * @param {String} ev The event name.
 * @param {Object} payload The event payload.
 */
GestureHandler.prototype.trigger = function trigger (ev, payload) {
    this._events.trigger(ev, payload);
};

/**
 * Process up to the first two touch/mouse move events. Exit out if the first two points are already being tracked.
 *
 * @method _processPointerStart
 * @private
 * @param {Object} e The event object.
 */
function _processPointerStart(e) {
    var t;
    if (!e.targetTouches) {
        this.mice[0] = e;
        t = this.mice;
        e.identifier = 1;
    }
    else t = e.targetTouches;

    if (t[0] && t[1] && this.trackedPointerIDs[0] === t[0].identifier && this.trackedPointerIDs[1] === t[1].identifier) {
        return;
    }

    this.event.time = Date.now();

    if (this.trackedPointerIDs[0] !== t[0].identifier) {
        if (this.trackedGestures['tap']) {
            var threshold = (this.options['tap'] && this.options['tap'].threshold) || 250;
            if (this.event.time - this.timeOfPointer < threshold) this.event.taps++;
            else this.event.taps = 1;
            this.timeOfPointer = this.event.time;
            this.multiTap = 1;
        }
        this.event.current = 1;
        this.event.points = 1;
        var id = t[0].identifier;
        this.trackedPointerIDs[0] = id;

        this.last1.set(t[0].pageX, t[0].pageY);
        this.velocity1.clear();
        this.delta1.clear();
        this.event.pointers.push(this.pointer1);
    }
    if (t[1] && this.trackedPointerIDs[1] !== t[1].identifier) {
        if (this.trackedGestures['tap']) {
            var threshold = (this.options['tap'] && this.options['tap'].threshold) || 250;
            if (this.event.time - this.timeOfPointer < threshold) this.multiTap = 2;
        }
        this.event.current = 2;
        this.event.points = 2;
        var id = t[1].identifier;
        this.trackedPointerIDs[1] = id;

        this.last2.set(t[1].pageX, t[1].pageY);
        this.velocity2.clear();
        this.delta2.clear();

        Vec2.add(this.last1, this.last2, this.center).scale(0.5);
        this.centerDelta.clear();
        this.centerVelocity.clear();

        Vec2.subtract(this.last2, this.last1, this.diff12);
        this.dist = this.diff12.length();

        if (this.trackedGestures['pinch']) {
            this.event.scale = this.event.scale || 1;
            this.event.scaleDelta = 0;
            this.event.scaleVelocity = 0;
        }
        if (this.trackedGestures['rotate']) {
            this.event.rotation = this.event.rotation || 0;
            this.event.rotationDelta = 0;
            this.event.rotationVelocity = 0;
        }
        this.event.pointers.push(this.pointer2);
    }

    this.event.status = 'start';
    if (this.event.points === 1) {
        this.center.copy(this.last1);
        this.centerDelta.clear();
        this.centerVelocity.clear();
        if (this.trackedGestures['pinch']) {
            this.event.scale = 1;
            this.event.scaleDelta = 0;
            this.event.scaleVelocity = 0;
        }
        if (this.trackedGestures['rotate']) {
            this.event.rotation = 0;
            this.event.rotationDelta = 0;
            this.event.rotationVelocity = 0;
        }
    }
    this.triggerGestures();
}

/**
 * Process up to the first two touch/mouse move events.
 *
 * @method _processPointerMove
 * @private
 * @param {Object} e The event object.
 */
function _processPointerMove(e) {
    console.log(e);
    var t;
    if (!e.targetTouches) {
        if (!this.event.current) return;
        this.mice[0] = e;
        t = this.mice;
        e.identifier = 1;
    }
    else t = e.targetTouches;

    var time = Date.now();
    var dt = time - this.event.time;
    if (dt === 0) return;
    var invDt = 1000 / dt;
    this.event.time = time;

    this.event.current = 1;
    this.event.points = 1;
    if (this.trackedPointerIDs[0] === t[0].identifier) {
        VEC_REGISTER.set(t[0].pageX, t[0].pageY);
        Vec2.subtract(VEC_REGISTER, this.last1, this.delta1);
        Vec2.scale(this.delta1, invDt, this.velocity1);
        this.last1.copy(VEC_REGISTER);

    }
    if (t[1]) {
        this.event.current = 2;
        this.event.points = 2;
        VEC_REGISTER.set(t[1].pageX, t[1].pageY);
        Vec2.subtract(VEC_REGISTER, this.last2, this.delta2);
        Vec2.scale(this.delta2, invDt, this.velocity2);
        this.last2.copy(VEC_REGISTER);

        Vec2.add(this.last1, this.last2, VEC_REGISTER).scale(0.5);
        Vec2.subtract(VEC_REGISTER, this.center, this.centerDelta);
        Vec2.add(this.velocity1, this.velocity2, this.centerVelocity).scale(0.5);
        this.center.copy(VEC_REGISTER);

        Vec2.subtract(this.last2, this.last1, VEC_REGISTER);

        if (this.trackedGestures['rotate']) {
            var dot = VEC_REGISTER.dot(this.diff12);
            var cross = VEC_REGISTER.cross(this.diff12);
            var theta = -Math.atan2(cross, dot);
            this.event.rotation += theta;
            this.event.rotationDelta = theta;
            this.event.rotationVelocity = theta * invDt;
        }

        var dist = VEC_REGISTER.length();
        var scale = dist / this.dist;
        this.diff12.copy(VEC_REGISTER);
        this.dist = dist;

        if (this.trackedGestures['pinch']) {
            this.event.scale *= scale;
            scale -= 1.0;
            this.event.scaleDelta = scale;
            this.event.scaleVelocity = scale * invDt;
        }
    }

    this.event.status = 'move';
    if (this.event.points === 1) {
        this.center.copy(this.last1);
        this.centerDelta.copy(this.delta1);
        this.centerVelocity.copy(this.velocity1);
        if (this.trackedGestures['pinch']) {
            this.event.scale = 1;
            this.event.scaleDelta = 0;
            this.event.scaleVelocity = 0;
        }
        if (this.trackedGestures['rotate']) {
            this.event.rotation = 0;
            this.event.rotationDelta = 0;
            this.event.rotationVelocity = 0;
        }
    }
    this.triggerGestures();
}

/**
 * Process up to the first two touch/mouse end events. Exit out if the two points being tracked are still active.
 *
 * @method _processPointerEnd
 * @private
 * @param {Object} e The event object.
 */
function _processPointerEnd(e) {
    var t;
    if (!e.targetTouches) {
        if (!this.event.current) return;
        this.mice.pop();
        t = this.mice;
    }
    else t = e.targetTouches;

    if (t[0] && t[1] && this.trackedPointerIDs[0] === t[0].identifier && this.trackedPointerIDs[1] === t[1].identifier) {
            return;
    }

    this.event.status = 'end';
    if (!t[0]) {
        this.event.current = 0;
        this.trackedPointerIDs[0] = -1;
        this.trackedPointerIDs[1] = -1;
        this.triggerGestures();
        this.event.pointers.pop();
        this.event.pointers.pop();
        return;
    }
    else if(this.trackedPointerIDs[0] !== t[0].identifier) {
        this.trackedPointerIDs[0] = -1;
        var id = t[0].identifier;
        this.trackedPointerIDs[0] = id;

        this.last1.set(t[0].pageX, t[0].pageY);
        this.velocity1.clear();
        this.delta1.clear();
    }
    if (!t[1]) {
        this.event.current = 1;
        this.trackedPointerIDs[1] = -1;
        this.triggerGestures();
        this.event.points = 1;
        this.event.pointers.pop();
    }
    else if (this.trackedPointerIDs[1] !== t[1].identifier) {
        this.trackedPointerIDs[1] = -1;
        this.event.points = 2;
        var id = t[1].identifier;
        this.trackedPointerIDs[1] = id;

        this.last2.set(t[1].pageX, t[1].pageY);
        this.velocity2.clear();
        this.delta2.clear();

        Vec2.add(this.last1, this.last2, this.center).scale(0.5);
        this.centerDelta.clear();
        this.centerVelocity.clear();

        Vec2.subtract(this.last2, this.last1, this.diff12);
        this.dist = this.diff12.length();
    }
}

/**
 * Treats a mouseleave event as a gesture end.
 *
 * @method _processMouseLeave
 * @private
 * @param {Object} e The event object.
 */
function _processMouseLeave(e) {
    if (this.event.current) {
        this.event.status = 'end';
        this.event.current = 0;
        this.trackedPointerIDs[0] = -1;
        this.triggerGestures();
        this.event.pointers.pop();
    }
}

module.exports = GestureHandler;<|MERGE_RESOLUTION|>--- conflicted
+++ resolved
@@ -23,15 +23,9 @@
  * @param {Object[]} events An array of event objects specifying .event and .callback properties.
  */
 
-<<<<<<< HEAD
 function GestureHandler (node, events) {
     this.node = node;
     this.id = node.addComponent(this);
-=======
-function GestureHandler (dispatch, events) {
-    this.dispatch = dispatch;
-    this._events = new CallbackStore();
->>>>>>> 091d5480
 
     this.last1 = new Vec2();
     this.last2 = new Vec2();
