--- conflicted
+++ resolved
@@ -27,11 +27,7 @@
 Origin.prototype = Object.create(Position.prototype);
 Origin.prototype.constructor = Origin;
 
-<<<<<<< HEAD
-Origin.prototype.update = function onUpdate() {
-=======
 Origin.prototype.update = function update() {
->>>>>>> 24db164b
     this._node.setOrigin(this._x.get(), this._y.get(), this._z.get());
     this._checkUpdate();
 };
