--- conflicted
+++ resolved
@@ -6,12 +6,8 @@
   "scripts": {
     "test": "tape test/*.js | tap-spec",
     "watch": "nodemon --ignore node_modules/ -e js,json --exec 'npm test'",
-<<<<<<< HEAD
+    "cover": "browserify -t coverify test/*.js | node | coverify",
     "lint": "jshint --reporter node_modules/jshint-stylish/stylish.js src; true"
-=======
-    "cover": "browserify -t coverify test/*.js | node | coverify",
-    "lint": "jshint --reporter node_modules/jshint-stylish/stylish.js src/"
->>>>>>> d7e47440
   },
   "repository": {
     "type": "git",
@@ -42,10 +38,6 @@
   },
   "dependencies": {
     "famous-math": "git+ssh://git@github.famo.us/platform/math#v0.1.0",
-<<<<<<< HEAD
     "famous-utilities": "git+ssh://git@github.famo.us/platform/utilities#v0.2.0"
-=======
-    "famous-utilities": "git+ssh://git@github.famo.us/platform/utilities#v0.1.0"
->>>>>>> d7e47440
   }
 }