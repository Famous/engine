--- conflicted
+++ resolved
@@ -4,14 +4,9 @@
   "description": "Famous engine",
   "main": "src/index.js",
   "scripts": {
-<<<<<<< HEAD
-    "test": "tape test/*.js",
-    "lint": "jshint --reporter node_modules/jshint-stylish/stylish.js src; true"
-=======
     "test": "tape test/*.js | tap-spec",
     "cover": "browserify -t coverify test/*.js | node | coverify",
-    "lint": "jshint --reporter node_modules/jshint-stylish/stylish.js src/"
->>>>>>> 6d9835f8
+    "lint": "jshint --reporter node_modules/jshint-stylish/stylish.js src; true"
   },
   "repository": {
     "type": "git",
