--- conflicted
+++ resolved
@@ -5,12 +5,8 @@
   "main": "src/index.js",
   "scripts": {
     "test": "tape test/*.js | tap-spec",
-<<<<<<< HEAD
+    "cover": "browserify -t coverify test/*.js | node | coverify",
     "lint": "jshint --reporter node_modules/jshint-stylish/stylish.js src; true"
-=======
-    "cover": "browserify -t coverify test/*.js | node | coverify",
-    "lint": "jshint --reporter node_modules/jshint-stylish/stylish.js src/"
->>>>>>> 573861d9
   },
   "repository": {
     "type": "git",
